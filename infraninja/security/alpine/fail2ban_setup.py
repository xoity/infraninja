from importlib.resources import files as resource_files
from pyinfra.api import deploy
from pyinfra.operations import files, openrc
from pyinfra import host
from pyinfra.facts.files import Directory, File


@deploy("Fix and configure Fail2Ban on Alpine Linux")
def fail2ban_setup_alpine():
<<<<<<< HEAD
    # Get the template path using importlib.resources
    template_path = resource_files("infraninja.security.templates.alpine").joinpath(
        "fail2ban_setup_alpine.j2"
    )
=======
    # Check if fail2ban is installed
    if host.get_fact(File, path="/usr/bin/fail2ban-server") is None:
        host.noop("Skip Fail2Ban setup - fail2ban is not installed")
        return
>>>>>>> dd50aedc

    # Upload Fail2Ban configuration file from template
    files.template(
        name="Upload Fail2Ban config from template",
        src=str(template_path),
        dest="/etc/fail2ban/jail.local",
    )

    # Ensure the Fail2Ban log directory exists
    if host.get_fact(Directory, path="/var/log/fail2ban") is None:
        files.directory(
            name="Create Fail2Ban log directory",
            path="/var/log/fail2ban",
            present=True,
        )

    # Check if OpenRC and the fail2ban service file exist
    if host.get_fact(File, path="/etc/init.d/fail2ban") is None:
        host.noop("Skip service setup - fail2ban service not found")
    else:
        # Enable and start Fail2Ban service
        openrc.service(
            name="Enable and start Fail2Ban",
            service="fail2ban",
            running=True,
            enabled=True,
        )<|MERGE_RESOLUTION|>--- conflicted
+++ resolved
@@ -7,17 +7,15 @@
 
 @deploy("Fix and configure Fail2Ban on Alpine Linux")
 def fail2ban_setup_alpine():
-<<<<<<< HEAD
     # Get the template path using importlib.resources
     template_path = resource_files("infraninja.security.templates.alpine").joinpath(
         "fail2ban_setup_alpine.j2"
     )
-=======
+
     # Check if fail2ban is installed
     if host.get_fact(File, path="/usr/bin/fail2ban-server") is None:
         host.noop("Skip Fail2Ban setup - fail2ban is not installed")
         return
->>>>>>> dd50aedc
 
     # Upload Fail2Ban configuration file from template
     files.template(
