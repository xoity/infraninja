--- conflicted
+++ resolved
@@ -1,10 +1,13 @@
 # inventory || jinn.py
-
+# inventory || jinn.py
+
+import os
 import os
 import logging
 import requests
 from typing import Dict, Any, List, Tuple
 from pathlib import Path
+from pathlib import Path
 from infraninja.utils.motd import show_motd
 
 logging.basicConfig(
@@ -13,17 +16,9 @@
 )
 logger = logging.getLogger(__name__)
 
-<<<<<<< HEAD
 show_motd()
 
 INVENTORY_ENDPOINT = "/inventory/servers/"
-=======
-show_motd(skip_initial=False)
->>>>>>> dedb9523
-
-INVENTORY_ENDPOINT = "/inventory/servers/"
-EXCLUDED_FILES = {"config", "known_hosts", "authorized_keys", "environment"}
-
 
 def get_groups_from_data(data):
     """Extract unique groups from server data."""
@@ -31,30 +26,21 @@
     for server in data.get("result", []):
         if server.get("group", {}).get("name_en"):
             groups.add(server["group"]["name_en"])
+        if server.get("group", {}).get("name_en"):
+            groups.add(server["group"]["name_en"])
     return sorted(list(groups))
 
-<<<<<<< HEAD
 def get_ssh_key(server_data: dict) -> str:
     """Dynamically find all possible SSH keys in ~/.ssh"""
     # 1. Check if key is specified in server data
     
     EXCLUDED_FILES = {"config", "known_hosts", "authorized_keys", "environment"}
 
-=======
-
-def get_ssh_key(server_data: dict) -> str:
-    """Dynamically find all possible SSH keys in ~/.ssh"""
-    # 1. Check if key is specified in server data
->>>>>>> dedb9523
     if server_data.get("ssh_key"):
         expanded_key = os.path.expanduser(server_data["ssh_key"])
         if os.path.exists(expanded_key):
             return expanded_key
-<<<<<<< HEAD
-    
-=======
-
->>>>>>> dedb9523
+    
     # 2. Check for project-specific keys
     key_dir = Path.home() / ".ssh" / "keys"
     project_keys = []
@@ -62,17 +48,12 @@
         for key_file in key_dir.glob(f"{server_data['hostname']}*"):
             if key_file.is_file() and key_file.stat().st_mode & 0o400:
                 project_keys.append(str(key_file))
-<<<<<<< HEAD
-    
-=======
-
->>>>>>> dedb9523
+    
     # 3. Find all potential keys in ~/.ssh
     ssh_dir = Path.home() / ".ssh"
     system_keys = []
     for key_file in ssh_dir.iterdir():
         if (
-<<<<<<< HEAD
             key_file.is_file() and
             not key_file.name.endswith('.pub') and
             key_file.name not in EXCLUDED_FILES and
@@ -83,18 +64,6 @@
     # Combine and deduplicate keys
     found_keys = list(set(project_keys + system_keys))
     
-=======
-            key_file.is_file()
-            and not key_file.name.endswith(".pub")
-            and key_file.name not in EXCLUDED_FILES
-            and key_file.stat().st_mode & 0o400
-        ):
-            system_keys.append(str(key_file))
-
-    # Combine and deduplicate keys
-    found_keys = list(set(project_keys + system_keys))
-
->>>>>>> dedb9523
     # 4. Handle key selection
     if len(found_keys) > 1:
         logger.info("\nDiscovered SSH keys:")
@@ -105,17 +74,12 @@
             if choice.lower() == "cancel":
                 raise ValueError("SSH key selection cancelled")
             try:
-<<<<<<< HEAD
                 selected = found_keys[int(choice)-1]
-=======
-                selected = found_keys[int(choice) - 1]
->>>>>>> dedb9523
                 if not os.path.isfile(selected):
                     raise ValueError("Selected path is not a file")
                 return selected
             except (ValueError, IndexError):
                 logger.warning("Invalid selection, please try again")
-<<<<<<< HEAD
     
     if found_keys:
         return found_keys[0]
@@ -126,19 +90,6 @@
     """Configure SSH settings including bastion proxy."""
     config = {}
     
-=======
-
-    if found_keys:
-        return found_keys[0]
-
-    raise FileNotFoundError("No valid SSH keys found in ~/.ssh")
-
-
-def configure_ssh_settings(server: dict) -> dict:
-    """Configure SSH settings including bastion proxy."""
-    config = {}
-
->>>>>>> dedb9523
     # Bastion configuration
     if server.get("bastion"):
         bastion = server["bastion"]
@@ -146,57 +97,41 @@
             f"ssh -W %h:%p -p {bastion.get('port', 22)} "
             f"{bastion['ssh_user']}@{bastion['hostname']}"
         )
-<<<<<<< HEAD
         config.update({
             "_ssh_proxy_command": proxy_command,
             "_ssh_forward_agent": True
         })
     
-=======
-        config.update({"_ssh_proxy_command": proxy_command, "_ssh_forward_agent": True})
-
->>>>>>> dedb9523
     # SSH key configuration
     try:
         config["ssh_key"] = get_ssh_key(server)
     except Exception as e:
         logger.error(f"SSH key error for {server['hostname']}: {str(e)}")
         raise
-<<<<<<< HEAD
     
     # Port configuration
     if server.get("ssh_port"):
         config["ssh_port"] = server["ssh_port"]
     
     return config
-=======
-
-    # Port configuration
-    if server.get("ssh_port"):
-        config["ssh_port"] = server["ssh_port"]
-
-    return config
-
->>>>>>> dedb9523
 
 def fetch_servers(
+    access_key: str, base_url: str, selected_group: str = None
     access_key: str, base_url: str, selected_group: str = None
 ) -> List[Tuple[str, Dict[str, Any]]]:
     try:
         # API call for servers
+        # API call for servers
         headers = {"Authentication": access_key}
         response = requests.get(
-<<<<<<< HEAD
             f"{base_url.rstrip('/')}{INVENTORY_ENDPOINT}", 
             headers=headers,
             timeout=10
-=======
-            f"{base_url.rstrip('/')}{INVENTORY_ENDPOINT}", headers=headers, timeout=10
->>>>>>> dedb9523
         )
         response.raise_for_status()
         data = response.json()
 
+        # Get groups
         # Get groups
         groups = get_groups_from_data(data)
         if not groups:
@@ -204,16 +139,25 @@
             return []
 
         # Group selection logic
+        if not groups:
+            logger.error("No groups found in API response")
+            return []
+
+        # Group selection logic
         logger.info("\nAvailable groups:")
         for i, group in enumerate(groups, 1):
             logger.info(f"{i}. {group}")
-
+            logger.info(f"{i}. {group}")
+
+        selected_groups = [selected_group] if selected_group else []
+        if not selected_groups:
         selected_groups = [selected_group] if selected_group else []
         if not selected_groups:
             while True:
                 choice = input(
                     "\nEnter group numbers (space-separated) or '*' for all groups: "
                 ).strip()
+                if choice == "*" or choice == "":
                 if choice == "*" or choice == "":
                     selected_groups = groups
                     break
@@ -227,18 +171,15 @@
                     logger.warning("Please enter valid numbers or '*'.")
 
         logger.info("\nSelected groups: %s", ", ".join(selected_groups))
-
-<<<<<<< HEAD
+        logger.info("\nSelected groups: %s", ", ".join(selected_groups))
+
         # Update MOTD with selected groups
         show_motd(selected_groups=selected_groups)
 
-=======
->>>>>>> dedb9523
         # Build host list
         hosts = []
         for server in data.get("result", []):
             try:
-<<<<<<< HEAD
                 if not all([
                     server.get("group", {}).get("name_en") in selected_groups,
                     server.get("is_active", False),
@@ -258,31 +199,6 @@
                         **server.get("attributes", {})
                     }
                 ))
-=======
-                if not all(
-                    [
-                        server.get("group", {}).get("name_en") in selected_groups,
-                        server.get("is_active", False),
-                        server.get("hostname"),
-                    ]
-                ):
-                    continue
-
-                ssh_config = configure_ssh_settings(server)
-
-                hosts.append(
-                    (
-                        server["hostname"],
-                        {
-                            "ssh_user": server.get("ssh_user"),
-                            "ssh_key": ssh_config["ssh_key"],
-                            "_ssh_proxy_command": ssh_config.get("_ssh_proxy_command"),
-                            "ssh_port": server.get("ssh_port", 22),
-                            **server.get("attributes", {}),
-                        },
-                    )
-                )
->>>>>>> dedb9523
 
             except KeyError as e:
                 logger.error(f"Skipping server due to missing key: {str(e)}")
@@ -295,13 +211,17 @@
 
     except requests.exceptions.RequestException as e:
         logger.error(f"API request failed: {str(e)}")
+        logger.error(f"API request failed: {str(e)}")
         return []
     except Exception as e:
         logger.error(f"Critical error: {str(e)}")
+        logger.error(f"Critical error: {str(e)}")
         return []
 
 
 access_key = input("Please enter your access key: ")
+base_url = input("Please enter the Jinn API base URL: ")
+hosts = fetch_servers(access_key, base_url)
 base_url = input("Please enter the Jinn API base URL: ")
 hosts = fetch_servers(access_key, base_url)
 
