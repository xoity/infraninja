--- conflicted
+++ resolved
@@ -31,7 +31,6 @@
     return sorted(list(groups))
 
 
-<<<<<<< HEAD
 def get_tags_from_data(servers: List[Dict]) -> List[str]:
     """Extract unique tags from server data."""
     tags = set()
@@ -40,87 +39,6 @@
             if tag and not tag.isspace():  # Skip empty or whitespace-only tags
                 tags.add(tag)
     return sorted(list(tags))
-=======
-def get_ssh_key(server_data: dict) -> str:
-    """Dynamically find all possible SSH keys in ~/.ssh"""
-    # 1. Check if key is specified in server data
-    if server_data.get("ssh_key"):
-        expanded_key = os.path.expanduser(server_data["ssh_key"])
-        if os.path.exists(expanded_key):
-            return expanded_key
-
-    # 2. Check for project-specific keys
-    key_dir = Path.home() / ".ssh" / "keys"
-    project_keys = []
-    if key_dir.exists():
-        for key_file in key_dir.glob(f"{server_data['hostname']}*"):
-            if key_file.is_file() and key_file.stat().st_mode & 0o400:
-                project_keys.append(str(key_file))
-
-    # 3. Find all potential keys in ~/.ssh
-    ssh_dir = Path.home() / ".ssh"
-    system_keys = []
-    for key_file in ssh_dir.iterdir():
-        if (
-            key_file.is_file()
-            and not key_file.name.endswith(".pub")
-            and key_file.name not in EXCLUDED_FILES
-            and key_file.stat().st_mode & 0o400
-        ):
-            system_keys.append(str(key_file))
-
-    # Combine and deduplicate keys
-    found_keys = list(set(project_keys + system_keys))
-
-    # 4. Handle key selection
-    if len(found_keys) > 1:
-        logger.info("\nDiscovered SSH keys:")
-        for i, key in enumerate(found_keys, 1):
-            logger.info("%d. %s", i, key)
-        while True:
-            choice = input("Select key to use (number) or 'cancel' to abort: ").strip()
-            if choice.lower() == "cancel":
-                raise ValueError("SSH key selection cancelled")
-            try:
-                selected = found_keys[int(choice) - 1]
-                if not os.path.isfile(selected):
-                    raise ValueError("Selected path is not a file")
-                return selected
-            except (ValueError, IndexError):
-                logger.warning("Invalid selection, please try again")
-
-    if found_keys:
-        return found_keys[0]
-
-    raise FileNotFoundError("No valid SSH keys found in ~/.ssh")
-
-
-def configure_ssh_settings(server: dict) -> dict:
-    """Configure SSH settings including bastion proxy."""
-    config = {}
-
-    # Bastion configuration
-    if server.get("bastion"):
-        bastion = server["bastion"]
-        proxy_command = (
-            f"ssh -W %h:%p -p {bastion.get('port', 22)} "
-            f"{bastion['ssh_user']}@{bastion['hostname']}"
-        )
-        config.update({"_ssh_proxy_command": proxy_command, "_ssh_forward_agent": True})
-
-    # SSH key configuration
-    try:
-        config["ssh_key"] = get_ssh_key(server)
-    except Exception as e:
-        logger.error("SSH key error for %s: %s", server["hostname"], str(e))
-        raise
-
-    # Port configuration
-    if server.get("ssh_port"):
-        config["ssh_port"] = server["ssh_port"]
-
-    return config
->>>>>>> 77fd41dd
 
 
 def fetch_ssh_config(
@@ -166,7 +84,6 @@
     with open(MAIN_SSH_CONFIG, "a") as file:
         file.write(include_line)
     logger.info("Updated main SSH config to include: %s/*", SSH_CONFIG_DIR)
-<<<<<<< HEAD
 
 
 def get_valid_filename(default_name: str = DEFAULT_SSH_CONFIG_FILENAME) -> str:
@@ -203,8 +120,6 @@
             return project["name_en"]
 
     return "default"
-=======
->>>>>>> 77fd41dd
 
 
 def fetch_servers(
@@ -226,27 +141,17 @@
         groups = get_groups_from_data(data)
         logger.info("\nAvailable groups (sorted alphabetically):")
         for i, group in enumerate(groups, 1):
-<<<<<<< HEAD
-            logger.info("%2d. %s", i, group)  # Align numbers for better readability
-=======
             logger.info("%d. %s", i, group)
->>>>>>> 77fd41dd
 
         # If no group is selected, prompt for selection
         if selected_group is None:
             while True:
-<<<<<<< HEAD
                 if os.environ.get("JINN_GROUPS"):
                     choice = os.environ.get("JINN_GROUPS").strip()
                 else:
                     choice = input(
                         "\nEnter group numbers (space-separated) or '*' for all groups: "
                     ).strip()
-=======
-                choice = input(
-                    "\nEnter group numbers (space-separated) or '*' for all groups: "
-                ).strip()
->>>>>>> 77fd41dd
                 if choice in ("*", ""):
                     selected_groups = groups
                     break
@@ -261,7 +166,6 @@
                 except ValueError:
                     logger.warning("Please enter valid numbers or '*'.")
 
-<<<<<<< HEAD
             logger.info("\nSelected groups: %s", ", ".join(selected_groups))
 
         else:
@@ -287,13 +191,6 @@
                 tag_choice = input(
                     "\nSelect tags (space-separated), '*' or Enter for all: "
                 ).strip()
-=======
-        logger.info("\nSelected groups: %s", ", ".join(selected_groups))
-
-        # Build host list
-        hosts = []
-        server_names = []
->>>>>>> 77fd41dd
 
             if tag_choice and tag_choice != "*":
                 try:
@@ -307,7 +204,6 @@
                         for server in filtered_servers
                         if any(tag in selected_tags for tag in server.get("tags", []))
                     ]
-<<<<<<< HEAD
                 except (ValueError, IndexError):
                     logger.warning("Invalid tag selection, showing all servers")
 
@@ -344,74 +240,9 @@
         logger.error("An unexpected error occurred: %s", e)
         return [], "default"
 
-=======
-                ):
-                    continue
-
-                ssh_config = configure_ssh_settings(server)
-
-                hostname = server["hostname"]
-                server_names.append(hostname)
-                hosts.append(
-                    (
-                        hostname,
-                        {
-                            "ssh_user": server.get("ssh_user"),
-                            "ssh_key": ssh_config["ssh_key"],
-                            "_ssh_proxy_command": ssh_config.get("_ssh_proxy_command"),
-                            "ssh_port": server["ssh_port"],
-                            **server.get("attributes", {}),
-                        },
-                    )
-                )
-
-            except KeyError as e:
-                logger.error("Skipping server due to missing key: %s", str(e))
-                continue
-            except Exception as e:
-                logger.error("Skipping %s: %s", server.get("hostname"), str(e))
-                continue
-
-        return hosts
-
-    except requests.exceptions.RequestException as e:
-        logger.error("API request failed: %s", str(e))
-        return []
-    except Exception as e:
-        logger.error("Critical error: %s", str(e))
-        return []
-
-
-def get_valid_filename(default_name: str = "bastionless_ssh_config") -> str:
-    """Get a valid filename from user input."""
-    while True:
-        filename = input(
-            f"Enter filename for SSH config [default: {default_name}]: "
-        ).strip()
-        if not filename:
-            return default_name
-
-        # Remove any directory components for security
-        filename = os.path.basename(filename)
-
-        # Check if filename is valid
-        if not all(c.isalnum() or c in "-_." for c in filename):
-            logger.warning(
-                "Filename contains invalid characters. Use only letters, numbers, dots, hyphens, and underscores."
-            )
-            continue
-
-        return filename
-
-
-def clear_screen() -> None:
-    """Clear the terminal screen."""
-    os.system("clear" if os.name == "posix" else "cls")
->>>>>>> 77fd41dd
 
 # Direct script execution
 try:
-<<<<<<< HEAD
     if os.environ.get("JINN_ACCESS_KEY"):
         auth_key = os.environ.get("JINN_ACCESS_KEY")
     else:
@@ -430,26 +261,6 @@
         save_ssh_config(config_content, config_filename)
         update_main_ssh_config()
         logger.info("SSH configuration setup is complete.")
-=======
-    access_key = input("Please enter your access key: ")
-    base_url = input("Please enter the Jinn API base URL: ")
-
-    # Set environment variable for base_url
-    os.environ["JINN_API_BASE_URL"] = base_url
-
-    ssh_config = fetch_ssh_config(base_url, access_key, bastionless=True)
-
-    if ssh_config:
-        filename = get_valid_filename()
-        save_ssh_config(ssh_config, filename)
-        update_main_ssh_config()  # Add this line to ensure the config is included
-        logger.info("SSH configuration setup is complete.")
-
-    # Fetch and select groups
-    hosts = fetch_servers(access_key, base_url)
-
-    # Wait and refresh before SSH key selection
->>>>>>> 77fd41dd
 
     if not server_list:
         logger.error("No valid hosts found. Check the API response and try again.")
@@ -459,4 +270,5 @@
             logger.info("- %s (User: %s)", hostname, attrs["ssh_user"])
 
 except Exception as e:
+    logger.error("An error occurred: %s", str(e))
     logger.error("An error occurred: %s", str(e))